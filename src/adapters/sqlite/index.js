--- conflicted
+++ resolved
@@ -1,26 +1,13 @@
 // @flow
 
 import { NativeModules } from 'react-native'
-<<<<<<< HEAD
-import { connectionTag, type ConnectionTag, logger, isDevelopment } from 'utils/common'
-
-import type Model, { RecordId } from 'Model'
-import type Query from 'Query'
-import type { TableName, AppSchema } from 'Schema'
-import type {
-  DatabaseAdapter,
-  CachedQueryResult,
-  CachedFindResult,
-  BatchOperation,
-} from 'adapters/type'
-=======
-import { connectionTag, type ConnectionTag, logger } from '../../utils/common'
+import { connectionTag, type ConnectionTag, logger, isDevelopment } from '../../utils/common'
 
 import type Model, { RecordId } from '../../Model'
 import type Query from '../../Query'
 import type { TableName, AppSchema } from '../../Schema'
+import type { SchemaMigrations } from '../../Schema/migrations'
 import type { DatabaseAdapter, CachedQueryResult, CachedFindResult, BatchOperation } from '../type'
->>>>>>> 7ed43d24
 import {
   type DirtyFindResult,
   type DirtyQueryResult,
@@ -31,13 +18,8 @@
   devLogCount,
   devLogBatch,
   devLogSetUp,
-<<<<<<< HEAD
   validateAdapter,
-} from 'adapters/common'
-import type { SchemaMigrations } from '../../Schema/migrations'
-=======
 } from '../common'
->>>>>>> 7ed43d24
 
 import encodeQuery from './encodeQuery'
 import encodeUpdate from './encodeUpdate'
