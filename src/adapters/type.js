--- conflicted
+++ resolved
@@ -1,17 +1,10 @@
 // @flow
 
-<<<<<<< HEAD
-import type Query from 'Query'
-import type { TableName, AppSchema } from 'Schema'
-import type Model, { RecordId } from 'Model'
-import type { RawRecord } from 'RawRecord'
-import type { SchemaMigrations } from '../Schema/migrations'
-=======
 import type Query from '../Query'
 import type { TableName, AppSchema } from '../Schema'
+import type { SchemaMigrations } from '../Schema/migrations'
 import type Model, { RecordId } from '../Model'
 import type { RawRecord } from '../RawRecord'
->>>>>>> 7ed43d24
 
 export type CachedFindResult = RecordId | ?RawRecord
 export type CachedQueryResult = Array<RecordId | RawRecord>
