--- conflicted
+++ resolved
@@ -9,7 +9,6 @@
 - [Database] It is now mandatory to pass `actionsEnabled:` option to Database constructor.
      It is recommended that you enable this option:
 
-<<<<<<< HEAD
      ```js
      const database = new Database({
        adapter: ...,
@@ -24,9 +23,7 @@
     to `migrations`.
 
 ### Changes
-=======
 - [Actions] You can now batch deletes by using `prepareMarkAsDeleted` or `prepareDestroyPermanently`
->>>>>>> 2f8c8ab9
 
 ## 0.12.3 - 2019-05-06
 
