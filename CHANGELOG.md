--- conflicted
+++ resolved
@@ -8,6 +8,7 @@
 
 - Added DatabaseProvider and withDatabase Higher-Order Component to reduce prop drilling
 - Added experimental Actions API. This will be documented in a future release.
+- Query like
 
 ### Fixes
 
@@ -21,17 +22,8 @@
 
 ### New
 
-<<<<<<< HEAD
-### Added
-
-- Query like
-
-
-### Refactoring
-=======
 - Added support for Schema Migrations. See documentation for more details.
 - Added fundaments for integration of Danger with Jest
->>>>>>> f1e4bef8
 
 ### Changes
 
