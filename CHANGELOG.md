--- conflicted
+++ resolved
@@ -6,18 +6,13 @@
 
 ### New
 
-<<<<<<< HEAD
-- Added DatabaseProvider and withDatabase Higher-Order Component to reduce prop drilling.
-- [WIP] Actions API
-- [WIP] Sync primitives
-=======
 - Added DatabaseProvider and withDatabase Higher-Order Component to reduce prop drilling
 - Added experimental Actions API. This will be documented in a future release.
+- [WIP] Sync primitives
 
 ### Fixes
 
 - Fixes crash on older Android React Native targets without `jsc-android` installed
->>>>>>> 5bbf6d6c
 
 ## 0.7.0 - 2018-10-31
 
